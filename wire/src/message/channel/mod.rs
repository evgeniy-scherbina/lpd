mod funding;
pub use self::funding::*;

mod close;
pub use self::close::*;

mod operation;
pub use self::operation::*;

mod open;
pub use self::open::*;

mod announcement;
pub use self::announcement::*;

mod update;
pub use self::update::*;

mod query_short_channel_ids;
pub use self::query_short_channel_ids::*;

mod query_channel_range;
pub use self::query_channel_range::*;

use super::types::*;

bitflags! {
    #[derive(Serialize, Deserialize)]
    pub struct ChannelFlags: u8 {
        const FF_ANNOUNCE_CHANNEL = 0b00000001;
    }
}

#[derive(Serialize, Deserialize, Eq, PartialEq, Debug, Copy, Clone)]
pub struct ChannelId {
    data: [u8; 32],
}

impl ChannelId {
    pub fn all() -> Self {
        ChannelId {
            data: [0; 32],
        }
    }
}

<<<<<<< HEAD
impl From<[u8; 32]> for ChannelId {
    fn from(x: [u8; 32]) -> Self {
        ChannelId{
            data: x,
=======
#[derive(Eq, PartialEq, Debug, Clone)]
pub struct ShortChannelId {
    block_height: u32,
    tx_index: u32,
    tx_position: u16,
}

impl From<u64> for ShortChannelId {
    fn from(v: u64) -> Self {
        // WARNING: big endian
        type Mask = (u64, u64);
        let mask = |size: u64, p: u64| (((1 << size) - 1) << p, p);
        let apply = |value: u64, (m, p): Mask| (value & m) >> p;

        ShortChannelId {
            block_height: apply(v, mask(24, 40)) as _,
            tx_index: apply(v, mask(24, 16)) as _,
            tx_position: apply(v, mask(16, 0)) as _,
        }
    }
}

impl From<ShortChannelId> for u64 {
    fn from(s: ShortChannelId) -> Self {
        // WARNING: big endian
        type Mask = (u64, u64);
        let mask = |size: u64, p: u64| ((1 << size) - 1, p);
        let apply = |value: u64, (m, p): Mask| (value & m) << p;

        0
        | apply(s.block_height as _, mask(24, 40))
        | apply(s.tx_index as _, mask(24, 16))
        | apply(s.tx_position as _, mask(16, 0))
    }
}

mod serde {
    use super::ShortChannelId;

    use serde::Serialize;
    use serde::Serializer;
    use serde::Deserialize;
    use serde::Deserializer;
    use serde::de::Visitor;
    use serde::de::Error;
    use std::fmt;

    impl Serialize for ShortChannelId {
        fn serialize<S>(&self, serializer: S) -> Result<S::Ok, S::Error> where S: Serializer {
            serializer.serialize_u64(self.clone().into())
        }
    }

    impl<'de> Deserialize<'de> for ShortChannelId {
        fn deserialize<D>(deserializer: D) -> Result<Self, D::Error> where D: Deserializer<'de> {
            struct V;

            impl<'de> Visitor<'de> for V {
                type Value = ShortChannelId;

                fn expecting(&self, formatter: &mut fmt::Formatter) -> fmt::Result {
                    write!(formatter, "8 bytes unsigned integer")
                }

                fn visit_u64<E>(self, v: u64) -> Result<Self::Value, E> where E: Error, {
                    Ok(ShortChannelId::from(v))
                }
            }

            deserializer.deserialize_u64(V)
>>>>>>> 9db71b97
        }
    }
}

#[cfg(test)]
mod rand {
    use super::ChannelId;
    use super::ShortChannelId;

    use rand::distributions::Distribution;
    use rand::distributions::Standard;
    use rand::Rng;

    impl Distribution<ChannelId> for Standard {
        fn sample<R: Rng + ?Sized>(&self, rng: &mut R) -> ChannelId {
            let mut rng = rng;
            let rnd_bytes: Vec<u8> = self.sample_iter(&mut rng).take(32).collect();
            let mut this = ChannelId { data: [0u8; 32], };
            this.data.copy_from_slice(rnd_bytes.as_slice());
            this
        }
    }
}

#[cfg(test)]
mod tests {
    use super::ShortChannelId;
    use rand;

    #[test]
    fn short_channel_id_packing() {
        let value: u64 = rand::random();
        let short_channel_id = ShortChannelId::from(value);
        let restored = short_channel_id.into();
        assert_eq!(value, restored);
    }
}<|MERGE_RESOLUTION|>--- conflicted
+++ resolved
@@ -44,12 +44,14 @@
     }
 }
 
-<<<<<<< HEAD
 impl From<[u8; 32]> for ChannelId {
     fn from(x: [u8; 32]) -> Self {
         ChannelId{
             data: x,
-=======
+        }
+    }
+}
+
 #[derive(Eq, PartialEq, Debug, Clone)]
 pub struct ShortChannelId {
     block_height: u32,
@@ -120,7 +122,6 @@
             }
 
             deserializer.deserialize_u64(V)
->>>>>>> 9db71b97
         }
     }
 }
