--- conflicted
+++ resolved
@@ -6,13 +6,9 @@
 use super::PublicKey;
 use super::SatoshiPerKiloWeight;
 
-<<<<<<< HEAD
-#[derive(Serialize, Deserialize, Eq, PartialEq, Debug, Copy, Clone)]
-=======
 use ::SerdeVec;
 
-#[derive(Serialize, Deserialize, Eq, PartialEq, Debug)]
->>>>>>> 9db71b97
+#[derive(Serialize, Deserialize, Eq, PartialEq, Debug, Copy, Clone)]
 pub struct HtlcId {
     id: u64,
 }
@@ -65,15 +61,9 @@
 
 #[derive(Serialize, Deserialize, Eq, PartialEq, Debug)]
 pub struct CommitmentSigned {
-<<<<<<< HEAD
     pub channel_id: ChannelId,
     pub signature: Signature,
-    pub htlc_signatures: Vec<Signature>,
-=======
-    channel_id: ChannelId,
-    signature: Signature,
-    htlc_signatures: SerdeVec<Signature>,
->>>>>>> 9db71b97
+    pub htlc_signatures: SerdeVec<Signature>,
 }
 
 #[derive(Serialize, Deserialize, Eq, PartialEq, Debug)]
